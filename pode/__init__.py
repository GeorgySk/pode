"""Polygon decomposition"""

<<<<<<< HEAD
__version__ = '0.2.0'
=======
__version__ = '0.1.1'
>>>>>>> e97f844f

from .pode import (divide,
                   Contour,
                   Point,
                   Polygon,
                   Requirement)
from .utils import joined_constrained_delaunay_triangles<|MERGE_RESOLUTION|>--- conflicted
+++ resolved
@@ -1,10 +1,5 @@
 """Polygon decomposition"""
-
-<<<<<<< HEAD
 __version__ = '0.2.0'
-=======
-__version__ = '0.1.1'
->>>>>>> e97f844f
 
 from .pode import (divide,
                    Contour,
